--- conflicted
+++ resolved
@@ -1,10 +1,6 @@
 name := "processors"
 
-<<<<<<< HEAD
-version := "4.1-ODIN-SNAPSHOT"
-=======
 version := "5.2-SNAPSHOT"
->>>>>>> 23df6368
 
 organization := "edu.arizona.sista"
 
