--- conflicted
+++ resolved
@@ -97,15 +97,9 @@
   "com.io7m.xom" % "xom" % "1.2.10",
   "joda-time" % "joda-time" % "2.7",
   "de.jollyday" % "jollyday" % "0.4.7",
-<<<<<<< HEAD
   "com.googlecode.efficient-java-matrix-library" % "ejml" % "0.23",
-  "edu.stanford.nlp" % "stanford-corenlp" % "3.3.1",
-  "edu.stanford.nlp" % "stanford-corenlp" % "3.3.1" classifier "models",
-=======
-  "com.googlecode.efficient-java-matrix-library" % "ejml" % "0.19",
   "edu.stanford.nlp" % "stanford-corenlp" % "3.5.1",
   "edu.stanford.nlp" % "stanford-corenlp" % "3.5.1" classifier "models",
->>>>>>> 89d71f43
   "ch.qos.logback" % "logback-classic" % "1.0.10",
   "org.slf4j" % "slf4j-api" % "1.7.10",
   "org.slf4j" % "slf4j-simple" % "1.7.10",
